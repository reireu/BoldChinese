<<<<<<< HEAD
###BoldChinese

An application for speech analysis and feedback designed to support Chinese language learners. It addresses the limitations of existing apps and offers a more effective learning experience.

##Overview

BoldChinese is an app that supports Chinese pronunciation practice. By leveraging speech recognition technology and AI, it analyzes user pronunciation and provides immediate feedback.

##Key Features
=======
## BoldChinese

An application for speech analysis and feedback designed to support Chinese language learners. It addresses the limitations of existing apps and offers a more effective learning experience.

## Overview

BoldChinese is an app that supports Chinese pronunciation practice. By leveraging speech recognition technology and AI, it analyzes user pronunciation and provides immediate feedback.

## Key Features
>>>>>>> 2c303b3d

Real-time voice analysis
Scoring for pronunciation, intonation, and rhythm
Detailed feedback and suggestions for improvement
User-friendly interface
Technology Stack

<<<<<<< HEAD
##Frontend
=======
## Frontend
>>>>>>> 2c303b3d

Flutter/Dart
FlutterFlow UI components
Firebase Authentication

<<<<<<< HEAD
##Backend
=======
## Backend
>>>>>>> 2c303b3d

Python (FastAPI)
Kaldi speech recognition engine
Custom kaidi library

<<<<<<< HEAD
##Backend Setup
=======
## Backend Setup
>>>>>>> 2c303b3d
```
# Create and activate a virtual environment
python -m venv venv
source venv/bin/activate  # For Windows: venv\Scripts\activate

# Install dependencies
pip install -r requirements.txt

# Start the server
uvicorn app.main:app --reload
```
License

This project will be released under the MIT License.

<<<<<<< HEAD
##Work in process
=======
## Work in process
Introducing the Workflow for Aligning Mandarin Speech using Kaidi<br>
>>>>>>> 2c303b3d
https://qiita.com/reireu/items/53fa6b3dac3504d304ce<|MERGE_RESOLUTION|>--- conflicted
+++ resolved
@@ -1,14 +1,3 @@
-<<<<<<< HEAD
-###BoldChinese
-
-An application for speech analysis and feedback designed to support Chinese language learners. It addresses the limitations of existing apps and offers a more effective learning experience.
-
-##Overview
-
-BoldChinese is an app that supports Chinese pronunciation practice. By leveraging speech recognition technology and AI, it analyzes user pronunciation and provides immediate feedback.
-
-##Key Features
-=======
 ## BoldChinese
 
 An application for speech analysis and feedback designed to support Chinese language learners. It addresses the limitations of existing apps and offers a more effective learning experience.
@@ -18,7 +7,6 @@
 BoldChinese is an app that supports Chinese pronunciation practice. By leveraging speech recognition technology and AI, it analyzes user pronunciation and provides immediate feedback.
 
 ## Key Features
->>>>>>> 2c303b3d
 
 Real-time voice analysis
 Scoring for pronunciation, intonation, and rhythm
@@ -26,31 +14,19 @@
 User-friendly interface
 Technology Stack
 
-<<<<<<< HEAD
-##Frontend
-=======
 ## Frontend
->>>>>>> 2c303b3d
 
 Flutter/Dart
 FlutterFlow UI components
 Firebase Authentication
 
-<<<<<<< HEAD
-##Backend
-=======
 ## Backend
->>>>>>> 2c303b3d
 
 Python (FastAPI)
 Kaldi speech recognition engine
 Custom kaidi library
 
-<<<<<<< HEAD
-##Backend Setup
-=======
 ## Backend Setup
->>>>>>> 2c303b3d
 ```
 # Create and activate a virtual environment
 python -m venv venv
@@ -66,10 +42,6 @@
 
 This project will be released under the MIT License.
 
-<<<<<<< HEAD
-##Work in process
-=======
 ## Work in process
 Introducing the Workflow for Aligning Mandarin Speech using Kaidi<br>
->>>>>>> 2c303b3d
 https://qiita.com/reireu/items/53fa6b3dac3504d304ce